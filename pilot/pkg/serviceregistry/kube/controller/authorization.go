--- conflicted
+++ resolved
@@ -439,7 +439,47 @@
 		}
 	}
 
-<<<<<<< HEAD
+	return updates
+}
+
+func (c *Controller) AuthorizationPolicyHandler(old config.Config, obj config.Config, ev model.Event) {
+	getSelector := func(c config.Config) map[string]string {
+		if c.Spec == nil {
+			return nil
+		}
+		pol := c.Spec.(*v1beta1.AuthorizationPolicy)
+		return pol.Selector.GetMatchLabels()
+	}
+	// Normal flow for AuthorizationPolicy will trigger XDS push, so we don't need to push those. But we do need
+	// to update any relevant workloads and push them.
+	sel := getSelector(obj)
+	oldSel := getSelector(old)
+
+	switch ev {
+	case model.EventUpdate:
+		if maps.Equal(sel, oldSel) {
+			// Update event, but selector didn't change. No workloads to push.
+			return
+		}
+	default:
+		if sel == nil {
+			// We only care about selector policies
+			return
+		}
+	}
+
+	pods := map[string]*v1.Pod{}
+	for _, p := range c.getPodsInPolicy(obj.Namespace, sel, true) {
+		pods[p.Status.PodIP] = p
+	}
+	if oldSel != nil {
+		for _, p := range c.getPodsInPolicy(obj.Namespace, oldSel, true) {
+			pods[p.Status.PodIP] = p
+		}
+	}
+
+	updates := c.calculateUpdatedWorkloads(pods)
+
 	workloadEntries := map[networkAddress]*apiv1alpha3.WorkloadEntry{}
 	for _, w := range c.getWorkloadEntriesInPolicy(obj.Namespace, sel) {
 		network := c.Network(w.Spec.Address, w.Spec.Labels).String()
@@ -479,49 +519,6 @@
 		}
 	}
 
-=======
-	return updates
-}
-
-func (c *Controller) AuthorizationPolicyHandler(old config.Config, obj config.Config, ev model.Event) {
-	getSelector := func(c config.Config) map[string]string {
-		if c.Spec == nil {
-			return nil
-		}
-		pol := c.Spec.(*v1beta1.AuthorizationPolicy)
-		return pol.Selector.GetMatchLabels()
-	}
-	// Normal flow for AuthorizationPolicy will trigger XDS push, so we don't need to push those. But we do need
-	// to update any relevant workloads and push them.
-	sel := getSelector(obj)
-	oldSel := getSelector(old)
-
-	switch ev {
-	case model.EventUpdate:
-		if maps.Equal(sel, oldSel) {
-			// Update event, but selector didn't change. No workloads to push.
-			return
-		}
-	default:
-		if sel == nil {
-			// We only care about selector policies
-			return
-		}
-	}
-
-	pods := map[string]*v1.Pod{}
-	for _, p := range c.getPodsInPolicy(obj.Namespace, sel, true) {
-		pods[p.Status.PodIP] = p
-	}
-	if oldSel != nil {
-		for _, p := range c.getPodsInPolicy(obj.Namespace, oldSel, true) {
-			pods[p.Status.PodIP] = p
-		}
-	}
-
-	updates := c.calculateUpdatedWorkloads(pods)
-
->>>>>>> a7f33bcf
 	if len(updates) > 0 {
 		c.opts.XDSUpdater.ConfigUpdate(&model.PushRequest{
 			ConfigsUpdated: updates,

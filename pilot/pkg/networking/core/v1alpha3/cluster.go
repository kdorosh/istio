--- conflicted
+++ resolved
@@ -95,11 +95,6 @@
 
 			if config != nil {
 				destinationRule := config.Spec.(*networking.DestinationRule)
-<<<<<<< HEAD
-=======
-				// NOTE : this thing is modifying destination rules in place. Not a good idea
-				// when we start caching stuff.
->>>>>>> 3f88b1d3
 				convertIstioMutual(destinationRule, service, upstreamServiceAccounts)
 				applyTrafficPolicy(defaultCluster, destinationRule.TrafficPolicy, port)
 
